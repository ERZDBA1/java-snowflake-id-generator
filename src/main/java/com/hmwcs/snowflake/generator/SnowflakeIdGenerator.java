--- conflicted
+++ resolved
@@ -33,12 +33,9 @@
     private final int dataCenterId; // ID of the data center
     private final int machineId; // ID of the machine
     private final long epoch; // The epoch used for ID generation
-<<<<<<< HEAD
-=======
 
     private record State(long timestamp, int sequence) {
     }
->>>>>>> 8d34b9b7
 
     // Atomic reference to the current state
     private final AtomicReference<State> atomicState = new AtomicReference<>(new State(-1L, 0));
@@ -76,11 +73,7 @@
 
         this.dataCenterId = dataCenterId;
         this.machineId = machineId;
-<<<<<<< HEAD
-        this.epoch = customEpoch;
-=======
         epoch = customEpoch;
->>>>>>> 8d34b9b7
     }
 
     /**
@@ -99,19 +92,11 @@
 
             int sequence = currentState.sequence;
 
-<<<<<<< HEAD
-        if (lastTimestamp == timestamp) {
-            sequence = (sequence + 1) & SEQUENCE_MASK;
-            if (sequence == 0)
-                timestamp = waitNextMillis();
-        } else sequence = 0;
-=======
             if (timestamp == currentState.timestamp) {
                 sequence = (sequence + 1) & SEQUENCE_MASK;
                 if (sequence == 0)
                     timestamp = waitNextMillis(timestamp);
             } else sequence = 0;
->>>>>>> 8d34b9b7
 
             State newState = new State(timestamp, sequence);
 
@@ -144,30 +129,17 @@
     /**
      * Waits for the next millisecond if the clock has not advanced.
      *
+     * @param lastTimestamp The timestamp of the last ID generated
      * @return The current timestamp
      * @throws ClockMovedBackwardsException if the system clock moves backwards
      */
-    private long waitNextMillis() {
+    private long waitNextMillis(long lastTimestamp) {
         long timestamp = currentTimeMillis();
-<<<<<<< HEAD
-
-        if (timestamp < lastTimestamp)
-            throw new ClockMovedBackwardsException(lastTimestamp, timestamp);
-
-        while (timestamp == lastTimestamp) {
-            try {
-                Thread.sleep(1);
-            } catch (InterruptedException e) {
-                Thread.currentThread().interrupt();
-            }
-            timestamp = currentTimeMillis();
-=======
         while (timestamp <= lastTimestamp) {
-            LockSupport.parkNanos(1000); // Hint to the scheduler that the thread is willing to yield its current use of a processor
+            LockSupport.parkNanos(1000);
             if (timestamp < lastTimestamp)
                 throw new ClockMovedBackwardsException(lastTimestamp, timestamp);
             else timestamp = currentTimeMillis();
->>>>>>> 8d34b9b7
         }
 
         return timestamp;
