--- conflicted
+++ resolved
@@ -25,11 +25,7 @@
     public static void benchmarkTest() {
         int dataCenterId = 1;
         int machineId = 1;
-<<<<<<< HEAD
-        int iterations = 1_200_000; // Number of IDs to generate for the benchmark
-=======
         int iterations = 20_000_000; // Number of IDs to generate for the benchmark
->>>>>>> 0eddb2f3
 
         SnowflakeIdGenerator idGenerator = new SnowflakeIdGenerator(dataCenterId, machineId);
 
@@ -49,13 +45,8 @@
     public static void concurrentBenchmarkTest() {
         int dataCenterId = 1;
         int machineId = 1;
-<<<<<<< HEAD
-        int numThreads = 12; // Number of threads to use for the test
-        int idsPerThread = 100_000; // Number of IDs each thread should generate
-=======
         int numThreads = 10; // Number of threads to use for the test
         int idsPerThread = 2_000_000; // Number of IDs each thread should generate
->>>>>>> 0eddb2f3
 
         SnowflakeIdGenerator idGenerator = new SnowflakeIdGenerator(dataCenterId, machineId);
         ExecutorService executor = Executors.newFixedThreadPool(numThreads);
